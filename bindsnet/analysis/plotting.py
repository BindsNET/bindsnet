--- conflicted
+++ resolved
@@ -53,29 +53,24 @@
     return axes, ims
 
 
-<<<<<<< HEAD
-def plot_spikes(spikes, ims=None, axes=None, time=None, n_neurons={}, figsize=(8, 4.5)):
-    '''
+def plot_spikes(network: Optional[Network] = None, spikes: Optional[Dict[str, torch.Tensor]] = None,
+                layer_to_monitor: Optional[Dict[str, str]] = None, layers: Optional[List[str]] = None,
+                time: Optional[Dict[str, Tuple[int, int]]] = None,
+                n_neurons: Optional[Dict[str, Tuple[int, int]]] = None, ims=None, axes: List[AxesImage] = None,
+                figsize: Tuple[float, float] = (8.0, 4.5)) -> Tuple[List[AxesImage], List[Axes]]:
+    # language=rst
+    """
     Plot spikes for any group(s) of neurons.
 
-    Inputs:
-
-        | :code:`spikes` (:code:`dict(torch.Tensor)`): Contains
-        spiking data for groups of neurons of interest.
-        | :code:`ims` (:code:`list(matplotlib.image.AxesImage)`): Used for re-drawing the spike plots.
-        | :code:`axes` (:code:`list(matplotlib.axes.Axes)`): Used for re-drawing the spike plots.
-        | :code:`time` (:code:`tuple(int)`): Plot spiking activity of neurons
-        in the given time range. Default is entire simulation time.
-        | :code:`n_neurons` (:code:`dict(tuple(int))`): Plot spiking activity
-        of neurons in the given range of neurons. Default is all neurons.
-        | :code:`figsize` (:code:`tuple(int)`): Horizontal, vertical figure size in inches.
-
-    Returns:
-
-        | (:code:`ims` (:code:`list(matplotlib.axes.Axes)): Used for re-drawing the spike plots.
-        | (:code:`axes` (:code:`list(matplotlib.image.AxesImage)`): Used for re-drawing the spike plots.
-
-    '''
+    :param spikes: Mapping from layer names to spiking data.
+    :param time: Plot spiking activity of neurons in the given time range. Default is entire simulation time.
+    :param n_neurons: Plot spiking activity of neurons in the given range of neurons. Default is all neurons.
+    :param ims: Used for re-drawing the plots.
+    :param axes: Used for re-drawing the plots.
+    :param figsize: Horizontal, vertical figure size in inches.
+    :return: ``ims, axes``: Used for re-drawing the plots.
+    """
+
     n_subplots = len(spikes.keys())
     spikes = {k : v.view(-1, v.size(-1)) for (k, v) in spikes.items()}
 
@@ -150,16 +145,7 @@
 
 
 def plot_spikes_new(network=None, spikes=None, layer_to_monitor={}, layers=[], time={}, n_neurons={}, ims=None, axes=None, figsize=(8, 4.5)):
-    '''
-=======
-def plot_spikes(network: Optional[Network] = None, spikes: Optional[Dict[str, torch.Tensor]] = None,
-                layer_to_monitor: Optional[Dict[str, str]] = None, layers: Optional[List[str]] = None,
-                time: Optional[Dict[str, Tuple[int, int]]] = None,
-                n_neurons: Optional[Dict[str, Tuple[int, int]]] = None, ims=None, axes: List[AxesImage] = None,
-                figsize: Tuple[float, float] = (8.0, 4.5)) -> Tuple[List[AxesImage], List[Axes]]:
-    # language=rst
-    """
->>>>>>> ef06c51d
+    """
     Plot spikes for any group(s) of neurons. Default behavior will plot everything.
 
     :param network: ``Network`` containing spike monitor objects.
@@ -178,16 +164,13 @@
     if layer_to_monitor is None:
         layer_to_monitor = {}
 
-<<<<<<< HEAD
-    '''
     assert network is not None or spikes is not None, 'No plotting information'
-=======
+
     if time is None:
         time = {}
 
     if n_neurons is None:
         n_neurons = {}
->>>>>>> ef06c51d
 
     # Set to all layers if no layers were requested
     if layers is None:
