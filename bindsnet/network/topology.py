--- conflicted
+++ resolved
@@ -5,11 +5,7 @@
 
 import numpy as np
 import torch
-<<<<<<< HEAD
 from torch import device
-from torch.nn import Module, Parameter
-=======
->>>>>>> d34d9d16
 import torch.nn.functional as F
 from bindsnet.utils import im2col_indices
 from torch.nn import Module, Parameter
@@ -385,42 +381,24 @@
         super().reset_state_variables()
 
 
-<<<<<<< HEAD
 class MulticompartmentConnection(AbstractMulticompartmentConnection):
     # language=rst
     """
     Specifies synapses between one or two populations of neurons.
-=======
-class Conv1dConnection(AbstractConnection):
-    # language=rst
-    """
-    Specifies one-dimensional convolutional synapses between one or two populations of neurons.
->>>>>>> d34d9d16
     """
 
     def __init__(
         self,
         source: Nodes,
         target: Nodes,
-<<<<<<< HEAD
         device: device,
         pipeline: list = [],
         manual_update: bool = False,
         traces: bool = False,
-=======
-        kernel_size: int,
-        stride: int = 1,
-        padding: int = 0,
-        dilation: int = 1,
-        nu: Optional[Union[float, Sequence[float], Sequence[torch.Tensor]]] = None,
-        reduction: Optional[callable] = None,
-        weight_decay: float = 0.0,
->>>>>>> d34d9d16
         **kwargs,
     ) -> None:
         # language=rst
         """
-<<<<<<< HEAD
         Instantiates a :code:`Connection` object.
 
         :param source: A layer of nodes from which the connection originates.
@@ -497,7 +475,60 @@
 
         return post.view(
             self.s_w.size(0), self.target.res_window_size, *self.target.shape
-=======
+        )
+
+    def update(self, **kwargs) -> None:
+        # language=rst
+        """
+        Compute connection's update rule.
+        """
+        learning = kwargs.get("learning", False)
+        if learning and not self.manual_update:
+            # Pipeline learning
+            for f in self.pipeline:
+                f.update(**kwargs)
+
+    def normalize(self) -> None:
+        # language=rst
+        """
+        Normalize all features in the connection.
+        """
+        # Normalize pipeline features
+        for f in self.pipeline:
+            f.normalize()
+
+    def reset_state_variables(self) -> None:
+        # language=rst
+        """
+        Contains resetting logic for the connection.
+        """
+        super().reset_state_variables()
+
+        for f in self.pipeline:
+            f.reset_state_variables()
+
+
+class Conv1dConnection(AbstractConnection):
+    # language=rst
+    """
+    Specifies one-dimensional convolutional synapses between one or two populations of neurons.
+    """
+
+    def __init__(
+        self,
+        source: Nodes,
+        target: Nodes,
+        kernel_size: int,
+        stride: int = 1,
+        padding: int = 0,
+        dilation: int = 1,
+        nu: Optional[Union[float, Sequence[float], Sequence[torch.Tensor]]] = None,
+        reduction: Optional[callable] = None,
+        weight_decay: float = 0.0,
+        **kwargs,
+    ) -> None:
+        # language=rst
+        """
         Instantiates a ``Conv1dConnection`` object.
 
         :param source: A layer of nodes from which the connection originates.
@@ -589,7 +620,6 @@
             stride=self.stride,
             padding=self.padding,
             dilation=self.dilation,
->>>>>>> d34d9d16
         )
 
     def update(self, **kwargs) -> None:
@@ -597,26 +627,11 @@
         """
         Compute connection's update rule.
         """
-<<<<<<< HEAD
-        learning = kwargs.get("learning", False)
-        if learning and not self.manual_update:
-            # Pipeline learning
-            for f in self.pipeline:
-                f.update(**kwargs)
-=======
         super().update(**kwargs)
->>>>>>> d34d9d16
 
     def normalize(self) -> None:
         # language=rst
         """
-<<<<<<< HEAD
-        Normalize all features in the connection.
-        """
-        # Normalize pipeline features
-        for f in self.pipeline:
-            f.normalize()
-=======
         Normalize weights along the first axis according to total weight per target
         neuron.
         """
@@ -626,7 +641,6 @@
 
             for fltr in range(w.shape[0]):
                 w[fltr] *= self.norm / w[fltr].sum(0)
->>>>>>> d34d9d16
 
     def reset_state_variables(self) -> None:
         # language=rst
@@ -635,12 +649,6 @@
         """
         super().reset_state_variables()
 
-<<<<<<< HEAD
-        for f in self.pipeline:
-            f.reset_state_variables()
-
-=======
->>>>>>> d34d9d16
 
 class Conv2dConnection(AbstractConnection):
     # language=rst
