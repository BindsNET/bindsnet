import os
from abc import ABC
from typing import TYPE_CHECKING, Dict, Iterable, Optional, Union

import numpy as np
import torch

from bindsnet.network.nodes import Nodes
from bindsnet.network.topology import AbstractConnection

<<<<<<< HEAD
from .nodes import Nodes
from .topology import AbstractConnection, AbstractMulticompartmentConnection
from .topology_features import AbstractFeature
=======
if TYPE_CHECKING:
    from .network import Network
>>>>>>> d34d9d16


class AbstractMonitor(ABC):
    # language=rst
    """
    Abstract base class for state variable monitors.
    """


class Monitor(AbstractMonitor):
    # language=rst
    """
    Records state variables of interest.
    """

    def __init__(
        self,
        obj: Union[Nodes, AbstractMulticompartmentConnection, AbstractFeature],
        state_vars: Iterable[str],
        time: Optional[int] = None,
        batch_size: int = 1,
        device: str = "cpu",
    ):
        # language=rst
        """
        Constructs a ``Monitor`` object.

        :param obj: An object to record state variables from during network simulation.
        :param state_vars: Iterable of strings indicating names of state variables to record.
        :param time: If not ``None``, pre-allocate memory for state variable recording.
        :param device: Allow the monitor to be on different device separate from Network device
        """
        super().__init__()

        self.obj = obj
        self.state_vars = state_vars
        self.time = time
        self.batch_size = batch_size
        self.device = device

        # if time is not specified the monitor variable accumulate the logs
        if self.time is None:
            self.device = "cpu"

        self.clean = True

        self.recording = []
        self.reset_state_variables()

    def get(self, var: str) -> torch.Tensor:
        # language=rst
        """
        Return recording to user.

        :param var: State variable recording to return.
        :return: Tensor of shape ``[time, n_1, ..., n_k]``, where ``[n_1, ..., n_k]`` is the shape of the recorded state
        variable.
        Note, if time == `None`, get return the logs and empty the monitor variable

        """
        if self.clean:
            return_logs = torch.empty(0, device=self.device)
        else:
            return_logs = torch.cat(self.recording[var], 0)
            if self.time is None:
                self.recording[var] = []
        return return_logs

    def record(self) -> None:
        # language=rst
        """
        Appends the current value of the recorded state variables to the recording.
        """
        self.clean = False
        for v in self.state_vars:
            data = getattr(self.obj, v).unsqueeze(0)
            # self.recording[v].append(data.detach().clone().to(self.device))
            self.recording[v].append(
                torch.empty_like(data, device=self.device, requires_grad=False).copy_(
                    data, non_blocking=True
                )
            )
            # remove the oldest element (first in the list)
            if self.time is not None:
                self.recording[v].pop(0)

    def reset_state_variables(self) -> None:
        # language=rst
        """
        Resets recordings to empty ``List``s.
        """
        if self.time is None:
            self.recording = {v: [] for v in self.state_vars}
        else:
            self.recording = {
                v: [[] for i in range(self.time)] for v in self.state_vars
            }
        self.clean = True


class NetworkMonitor(AbstractMonitor):
    # language=rst
    """
    Record state variables of all layers and connections.
    """

    def __init__(
        self,
        network: "Network",
        layers: Optional[Iterable[str]] = None,
        connections: Optional[Iterable[str]] = None,
        state_vars: Optional[Iterable[str]] = None,
        time: Optional[int] = None,
    ):
        # language=rst
        """
        Constructs a ``NetworkMonitor`` object.

        :param network: Network to record state variables from.
        :param layers: Layers to record state variables from.
        :param connections: Connections to record state variables from.
        :param state_vars: List of strings indicating names of state variables to
            record.
        :param time: If not ``None``, pre-allocate memory for state variable recording.
        """
        super().__init__()

        self.network = network
        self.layers = layers if layers is not None else list(self.network.layers.keys())
        self.connections = (
            connections
            if connections is not None
            else list(self.network.connections.keys())
        )
        self.state_vars = state_vars if state_vars is not None else ("v", "s", "w")
        self.time = time

        if self.time is not None:
            self.i = 0

        # Initialize empty recording.
        self.recording = {k: {} for k in self.layers + self.connections}

        # If no simulation time is specified, specify 0-dimensional recordings.
        if self.time is None:
            for v in self.state_vars:
                for l in self.layers:
                    if hasattr(self.network.layers[l], v):
                        self.recording[l][v] = torch.Tensor()

                for c in self.connections:
                    if hasattr(self.network.connections[c], v):
                        self.recording[c][v] = torch.Tensor()

        # If simulation time is specified, pre-allocate recordings in memory for speed.
        else:
            for v in self.state_vars:
                for l in self.layers:
                    if hasattr(self.network.layers[l], v):
                        self.recording[l][v] = torch.zeros(
                            self.time, *getattr(self.network.layers[l], v).size()
                        )

                for c in self.connections:
                    if hasattr(self.network.connections[c], v):
                        self.recording[c][v] = torch.zeros(
                            self.time, *getattr(self.network.connections[c], v).size()
                        )

    def get(self) -> Dict[str, Dict[str, Union[Nodes, AbstractConnection, AbstractMulticompartmentConnection, AbstractFeature]]]:
        # language=rst
        """
        Return entire recording to user.

        :return: Dictionary of dictionary of all layers' and connections' recorded
            state variables.
        """
        return self.recording

    def record(self) -> None:
        # language=rst
        """
        Appends the current value of the recorded state variables to the recording.
        """
        if self.time is None:
            for v in self.state_vars:
                for l in self.layers:
                    if hasattr(self.network.layers[l], v):
                        data = getattr(self.network.layers[l], v).unsqueeze(0).float()
                        self.recording[l][v] = torch.cat(
                            (self.recording[l][v], data), 0
                        )

                for c in self.connections:
                    if hasattr(self.network.connections[c], v):
                        data = getattr(self.network.connections[c], v).unsqueeze(0)
                        self.recording[c][v] = torch.cat(
                            (self.recording[c][v], data), 0
                        )

        else:
            for v in self.state_vars:
                for l in self.layers:
                    if hasattr(self.network.layers[l], v):
                        data = getattr(self.network.layers[l], v).float().unsqueeze(0)
                        self.recording[l][v] = torch.cat(
                            (self.recording[l][v][1:].type(data.type()), data), 0
                        )

                for c in self.connections:
                    if hasattr(self.network.connections[c], v):
                        data = getattr(self.network.connections[c], v).unsqueeze(0)
                        self.recording[c][v] = torch.cat(
                            (self.recording[c][v][1:].type(data.type()), data), 0
                        )

            self.i += 1

    def save(self, path: str, fmt: str = "npz") -> None:
        # language=rst
        """
        Write the recording dictionary out to file.

        :param path: The directory to which to write the monitor's recording.
        :param fmt: Type of file to write to disk. One of ``"pickle"`` or ``"npz"``.
        """
        if not os.path.exists(os.path.dirname(path)):
            os.makedirs(os.path.dirname(path))

        if fmt == "npz":
            # Build a list of arrays to write to disk.
            arrays = {}
            for o in self.recording:
                if type(o) == tuple:
                    arrays.update(
                        {
                            "_".join(["-".join(o), v]): self.recording[o][v]
                            for v in self.recording[o]
                        }
                    )
                elif type(o) == str:
                    arrays.update(
                        {
                            "_".join([o, v]): self.recording[o][v]
                            for v in self.recording[o]
                        }
                    )

            np.savez_compressed(path, **arrays)

        elif fmt == "pickle":
            with open(path, "wb") as f:
                torch.save(self.recording, f)

    def reset_state_variables(self) -> None:
        # language=rst
        """
        Resets recordings to empty ``torch.Tensors``.
        """
        # Reset to empty recordings
        self.recording = {k: {} for k in self.layers + self.connections}

        if self.time is not None:
            self.i = 0

        # If no simulation time is specified, specify 0-dimensional recordings.
        if self.time is None:
            for v in self.state_vars:
                for l in self.layers:
                    if hasattr(self.network.layers[l], v):
                        self.recording[l][v] = torch.Tensor()

                for c in self.connections:
                    if hasattr(self.network.connections[c], v):
                        self.recording[c][v] = torch.Tensor()

        # If simulation time is specified, pre-allocate recordings in memory for speed.
        else:
            for v in self.state_vars:
                for l in self.layers:
                    if hasattr(self.network.layers[l], v):
                        self.recording[l][v] = torch.zeros(
                            self.time, *getattr(self.network.layers[l], v).size()
                        )

                for c in self.connections:
                    if hasattr(self.network.connections[c], v):
                        self.recording[c][v] = torch.zeros(
                            self.time, *getattr(self.network.layers[c], v).size()
                        )<|MERGE_RESOLUTION|>--- conflicted
+++ resolved
@@ -4,19 +4,17 @@
 
 import numpy as np
 import torch
+import numpy as np
+
+from abc import ABC
+from typing import Union, Optional, Iterable, Dict
 
 from bindsnet.network.nodes import Nodes
-from bindsnet.network.topology import AbstractConnection
-
-<<<<<<< HEAD
-from .nodes import Nodes
-from .topology import AbstractConnection, AbstractMulticompartmentConnection
-from .topology_features import AbstractFeature
-=======
+from bindsnet.network.topology import AbstractConnection, AbstractMulticompartmentConnection
+from bindsnet.network.topology_features import AbstractFeature
+
 if TYPE_CHECKING:
     from .network import Network
->>>>>>> d34d9d16
-
 
 class AbstractMonitor(ABC):
     # language=rst
@@ -33,7 +31,7 @@
 
     def __init__(
         self,
-        obj: Union[Nodes, AbstractMulticompartmentConnection, AbstractFeature],
+        obj: Union[Nodes, AbstractConnection, AbstractMulticompartmentConnection, AbstractFeature],
         state_vars: Iterable[str],
         time: Optional[int] = None,
         batch_size: int = 1,
@@ -59,8 +57,6 @@
         # if time is not specified the monitor variable accumulate the logs
         if self.time is None:
             self.device = "cpu"
-
-        self.clean = True
 
         self.recording = []
         self.reset_state_variables()
