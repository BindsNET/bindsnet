--- conflicted
+++ resolved
@@ -126,10 +126,22 @@
         )
 
         self.assert_valid_range()
-<<<<<<< HEAD
-        if value is not None:
-            self.assert_feature_in_range()
-            self.value = self.cast_dtype_if_needed(self.value, value_dtype)
+        if value is None:
+            return
+
+        self.assert_feature_in_range()
+        self.value = self.cast_dtype_if_needed(self.value, value_dtype)
+        if not self.sparse:
+            return
+
+        if len(self.value.shape) == 2:
+            self.value = self.value.unsqueeze(0).repeat(self.batch_size, 1, 1)
+
+        self.value = self.value.to_sparse()
+        assert not getattr(
+            self, "enforce_polarity", False
+        ), "enforce_polarity isn't supported for sparse tensors"
+
 
     @staticmethod
     def cast_dtype_if_needed(value, value_dtype):
@@ -140,22 +152,6 @@
             return value.to(dtype=value_dtype)
         else:
             return value
-=======
-        if value is None:
-            return
-
-        self.assert_feature_in_range()
-        if not self.sparse:
-            return
-
-        if len(self.value.shape) == 2:
-            self.value = self.value.unsqueeze(0).repeat(self.batch_size, 1, 1)
-
-        self.value = self.value.to_sparse()
-        assert not getattr(
-            self, "enforce_polarity", False
-        ), "enforce_polarity isn't supported for sparse tensors"
->>>>>>> 4c894b79
 
     @abstractmethod
     def reset_state_variables(self) -> None:
@@ -499,14 +495,9 @@
             # Send boolean to tensor (priming wont work if it's not a tensor)
             value = torch.tensor(value)
 
-<<<<<<< HEAD
-        super().__init__(name=name, value=value, value_dtype=torch.bool)
-
+        super().__init__(name=name, value=value, value_dtype=torch.bool, sparse=sparse, batch_size=batch_size)
         self.name = name
         self.value = value
-=======
-        super().__init__(name=name, value=value, sparse=sparse, batch_size=batch_size)
->>>>>>> 4c894b79
 
     def compute(self, conn_spikes) -> torch.Tensor:
         return conn_spikes * self.value
@@ -740,20 +731,13 @@
         Adds scalars to signals
         :param name: Name of the feature
         :param value: Values to scale signals by
-<<<<<<< HEAD
         :param value_dtype: Data type for :code:`value` tensor
-        """
-
-        super().__init__(name=name, value=value, value_dtype=value_dtype, range=range)
-=======
         :param sparse: Should :code:`value` parameter be sparse tensor or not
         :param batch_size: Mini-batch size.
         """
-
         super().__init__(
-            name=name, value=value, range=range, sparse=sparse, batch_size=batch_size
-        )
->>>>>>> 4c894b79
+            name=name, value=value, value_dtype=value_dtype, range=range, sparse=sparse, batch_size=batch_size
+        )
 
     def reset_state_variables(self) -> None:
         pass
@@ -804,14 +788,10 @@
         super().__init__(
             name=name,
             value=value,
-<<<<<<< HEAD
             value_dtype=value_dtype,
-            parent_feature=parent_feature,
-=======
             parent_feature=parent_feature,
             sparse=sparse,
             batch_size=batch_size,
->>>>>>> 4c894b79
         )
 
         self.degrade_function = degrade_function
@@ -884,11 +864,7 @@
         self.const_update_rate = const_update_rate
         self.const_decay = const_decay
 
-<<<<<<< HEAD
-        super().__init__(name=name, value=value, value_dtype=self.value_dtype)
-=======
-        super().__init__(name=name, value=value, sparse=sparse, batch_size=batch_size)
->>>>>>> 4c894b79
+        super().__init__(name=name, value=value, value_dtype=self.value_dtype, sparse=sparse, batch_size=batch_size)
 
     def compute(self, conn_spikes) -> Union[torch.Tensor, float, int]:
 
@@ -915,13 +891,9 @@
             self.mask = torch.clamp(self.mask, -1, 1)  # cap the mask
 
             # self.mask = torch.clamp(self.mask, -1, 1)
-<<<<<<< HEAD
             self.value = (self.mask > 0).to(self.value_dtype)
-=======
-            self.value = (self.mask > 0).float()
             if self.sparse:
                 self.value = self.value.to_sparse()
->>>>>>> 4c894b79
 
         return conn_spikes * self.value
 
@@ -996,11 +968,7 @@
         self.const_update_rate = const_update_rate
         self.const_decay = const_decay
 
-<<<<<<< HEAD
-        super().__init__(name=name, value=value, value_dtype=self.value_dtype)
-=======
-        super().__init__(name=name, value=value, sparse=sparse, batch_size=batch_size)
->>>>>>> 4c894b79
+        super().__init__(name=name, value=value, value_dtype=self.value_dtype, sparse=sparse, batch_size=batch_size)
 
     def compute(self, conn_spikes) -> Union[torch.Tensor, float, int]:
 
@@ -1027,13 +995,9 @@
             self.mask = torch.clamp(self.mask, -1, 1)  # cap the mask
 
             # self.mask = torch.clamp(self.mask, -1, 1)
-<<<<<<< HEAD
             self.value = (self.mask > 0).to(self.value_dtype)
-=======
-            self.value = (self.mask > 0).float()
             if self.sparse:
                 self.value = self.value.to_sparse()
->>>>>>> 4c894b79
 
         return conn_spikes * self.value
 
