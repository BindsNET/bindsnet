--- conflicted
+++ resolved
@@ -102,11 +102,8 @@
         self,
         n_inpt: int,
         device: str = "cpu",
-<<<<<<< HEAD
-=======
         batch_size: int = None,
         sparse: bool = False,
->>>>>>> 4c894b79
         n_neurons: int = 100,
         exc: float = 22.5,
         inh: float = 17.5,
@@ -193,57 +190,37 @@
                 Weight(
                     "weight",
                     w,
-<<<<<<< HEAD
                     value_dtype=w_dtype,
-=======
->>>>>>> 4c894b79
                     range=[wmin, wmax],
                     norm=norm,
                     reduction=reduction,
                     nu=nu,
                     learning_rule=MMCPostPre,
-<<<<<<< HEAD
-=======
                     sparse=sparse,
                     batch_size=batch_size,
->>>>>>> 4c894b79
                 )
             ],
         )
         w = self.exc * torch.diag(torch.ones(self.n_neurons))
-<<<<<<< HEAD
-=======
         if sparse:
             w = w.unsqueeze(0).expand(batch_size, -1, -1)
->>>>>>> 4c894b79
         exc_inh_conn = MulticompartmentConnection(
             source=exc_layer,
             target=inh_layer,
             device=device,
-<<<<<<< HEAD
-            pipeline=[Weight("weight", w, value_dtype=w_dtype, range=[0, self.exc])],
-=======
-            pipeline=[Weight("weight", w, range=[0, self.exc], sparse=sparse)],
->>>>>>> 4c894b79
+            pipeline=[Weight("weight", w, value_dtype=w_dtype, range=[0, self.exc], sparse=sparse)],
         )
         w = -self.inh * (
             torch.ones(self.n_neurons, self.n_neurons)
             - torch.diag(torch.ones(self.n_neurons))
         )
-<<<<<<< HEAD
-=======
         if sparse:
             w = w.unsqueeze(0).expand(batch_size, -1, -1)
->>>>>>> 4c894b79
         inh_exc_conn = MulticompartmentConnection(
             source=inh_layer,
             target=exc_layer,
             device=device,
-<<<<<<< HEAD
-            pipeline=[Weight("weight", w, value_dtype=w_dtype, range=[-self.inh, 0])],
-=======
-            pipeline=[Weight("weight", w, range=[-self.inh, 0], sparse=sparse)],
->>>>>>> 4c894b79
+            pipeline=[Weight("weight", w, value_dtype=w_dtype, range=[-self.inh, 0], sparse=sparse)],
         )
 
         # Add to network
