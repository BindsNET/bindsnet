# language=rst
"""
This code is directly pulled from the pytorch version found at:

https://github.com/pytorch/pytorch/blob/master/torch/utils/data/_utils/collate.py

Modifications exist to have [time, batch, n_0, ... n_k] instead of batch in dimension 0.
"""

<<<<<<< HEAD
import torch
import collections
=======
import collections.abc
>>>>>>> d34d9d16

import torch
from torch.utils.data._utils import collate as pytorch_collate


def safe_worker_check():
    # language=rst
    """
    Method to check to use shared memory.
    """
    try:
        return torch.utils.data.get_worker_info() is not None
    except:
        return pytorch_collate._use_shared_memory


def time_aware_collate(batch):
    # language=rst
    """
    Puts each data field into a tensor with dimensions ``[time, batch size, ...]``

    Interpretation of dimensions being input:
    -  0 dim (,) - (1, batch_size, 1)
    -  1 dim (time,) - (time, batch_size, 1)
    - >2 dim (time, n_0, ...) - (time, batch_size, n_0, ...)
    """
    elem = batch[0]
    elem_type = type(elem)
    if isinstance(elem, torch.Tensor):
        # catch 0 and 1 dimension cases and view as specified
        if elem.dim() == 0:
            batch = [x.view((1, 1)) for x in batch]
        elif elem.dim() == 1:
            batch = [x.view((x.shape[0], 1)) for x in batch]

        out = None
        if safe_worker_check():
            # If we're in a background process, concatenate directly into a
            # shared memory tensor to avoid an extra copy
            numel = sum([x.numel() for x in batch])
            storage = elem.storage()._new_shared(numel)
            out = elem.new(storage)
        return torch.stack(batch, 1, out=out)
    elif (
        elem_type.__module__ == "numpy"
        and elem_type.__name__ != "str_"
        and elem_type.__name__ != "string_"
    ):
        elem = batch[0]
        if elem_type.__name__ == "ndarray":
            # array of string classes and object
            if (
                pytorch_collate.np_str_obj_array_pattern.search(elem.dtype.str)
                is not None
            ):
                raise TypeError(
                    pytorch_collate.default_collate_err_msg_format.format(elem.dtype)
                )

            return time_aware_collate([torch.as_tensor(b) for b in batch])
        elif elem.shape == ():  # scalars
            return torch.as_tensor(batch)
    elif isinstance(elem, float):
        return torch.tensor(batch, dtype=torch.float64)
    elif isinstance(elem, int):
        return torch.tensor(batch)
<<<<<<< HEAD
    elif isinstance(elem, str):
        return batch
=======
>>>>>>> d34d9d16
    elif isinstance(elem, collections.abc.Mapping):
        return {key: time_aware_collate([d[key] for d in batch]) for key in elem}
    elif isinstance(elem, tuple) and hasattr(elem, "_fields"):  # namedtuple
        return elem_type(*(time_aware_collate(samples) for samples in zip(*batch)))
    elif isinstance(elem, collections.abc.Sequence):
        transposed = zip(*batch)
        return [time_aware_collate(samples) for samples in transposed]

    raise TypeError(pytorch_collate.default_collate_err_msg_format.format(elem_type))<|MERGE_RESOLUTION|>--- conflicted
+++ resolved
@@ -7,12 +7,7 @@
 Modifications exist to have [time, batch, n_0, ... n_k] instead of batch in dimension 0.
 """
 
-<<<<<<< HEAD
-import torch
-import collections
-=======
 import collections.abc
->>>>>>> d34d9d16
 
 import torch
 from torch.utils.data._utils import collate as pytorch_collate
@@ -79,11 +74,6 @@
         return torch.tensor(batch, dtype=torch.float64)
     elif isinstance(elem, int):
         return torch.tensor(batch)
-<<<<<<< HEAD
-    elif isinstance(elem, str):
-        return batch
-=======
->>>>>>> d34d9d16
     elif isinstance(elem, collections.abc.Mapping):
         return {key: time_aware_collate([d[key] for d in batch]) for key in elem}
     elif isinstance(elem, tuple) and hasattr(elem, "_fields"):  # namedtuple
