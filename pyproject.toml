--- conflicted
+++ resolved
@@ -15,13 +15,8 @@
 scipy = "^1.7.1"
 Cython = "^0.29.24"
 torch = "1.10.2"
-<<<<<<< HEAD
 torchvision = "0.11.3"
 torchaudio = "0.10.2"
-=======
-torchvision = "0.11.1"
-#torchaudio = "0.10.2"
->>>>>>> 376bd289
 tensorboardX = "2.2"
 tqdm = "^4.62.2"
 matplotlib = "^3.4.3"
