--- conflicted
+++ resolved
@@ -10,48 +10,23 @@
 keywords = ["spiking", "neural", "networks", "pytorch"]
 
 [tool.poetry.dependencies]
-<<<<<<< HEAD
-python = ">=3.10,<3.12"
-=======
 python = ">=3.10"
->>>>>>> 666dd447
 numpy = "^2"
 numba = "^0"
 scipy = "^1"
 Cython = "^3"
 torch = [
-<<<<<<< HEAD
-     {version = "2.7.0", platform = "linux", source = "torch+cu126"},
-     {version = "2.7.0", platform = "darwin"},
-     {version = "2.7.0", platform = "win32", source = "torch+cu126"},
-     {version = "2.7.0", platform = "win_amd64", source = "torch+cu126"},
- ]
-torchvision = [
-     {version = "0.22.0", platform = "darwin"},
-     {version = "0.22.0", platform = "linux", source = "torch+cu126"},
-     {version = "0.22.0", platform = "win32", source = "torch+cu126"},
-     {version = "0.22.0", platform = "win_amd64", source = "torch+cu126"},
- ]
-torchaudio = [
-     {version = "2.7.0", platform = "darwin"},
-     {version = "2.7.0", platform = "linux", source = "torch+cu126"},
-     {version = "2.7.0", platform = "win32", source = "torch+cu126"},
-     {version = "2.7.0", platform = "win_amd64", source = "torch+cu126"},
- ]
-=======
-    {version = "2.6.0", markers = "sys_platform != 'darwin'", source = "torch+cu124"},
-    {version = "2.6", markers = "sys_platform == 'darwin'" },
+    {version = "2.7.1", markers = "sys_platform != 'darwin'", source = "torch+cu126"},
+    {version = "2.7.1", markers = "sys_platform == 'darwin'" },
 ]
 torchvision = [
-    {version = "0.21.0", markers = "sys_platform != 'darwin'", source = "torch+cu124"},
-    {version = "0.21.0", markers = "sys_platform == 'darwin'" },
+    {version = "0.22.1", markers = "sys_platform != 'darwin'", source = "torch+cu126"},
+    {version = "0.22.1", markers = "sys_platform == 'darwin'" },
 ]
 torchaudio = [
-    {version = "2.6.0", markers = "sys_platform != 'darwin'", source = "torch+cu124"},
-    {version = "2.6.0", markers = "sys_platform == 'darwin'" },
+    {version = "2.7.1", markers = "sys_platform != 'darwin'", source = "torch+cu126"},
+    {version = "2.7.1", markers = "sys_platform == 'darwin'" },
 ]
-
->>>>>>> 666dd447
 tensorboardX = "^2.6.2"
 tqdm = "^4"
 matplotlib = "^3"
@@ -63,11 +38,6 @@
 opencv-python = "^4"
 pandas = "^2"
 foolbox = "^3"
-
-[[tool.poetry.source]]
- name = "torch+cu121"
- url = "https://download.pytorch.org/whl/cu121"
- priority = "explicit"
 
  [[tool.poetry.source]]
  name = "torch+cu124"
