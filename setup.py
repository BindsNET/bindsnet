--- conflicted
+++ resolved
@@ -2,39 +2,5 @@
 
 import setuptools
 
-<<<<<<< HEAD
-setup(
-    name="BindsNET",
-    version="0.2.9",
-    description="Spiking neural networks for ML in Python",
-    license="AGPL-3.0",
-    long_description=long_description,
-    long_description_content_type="text/markdown",  # This is important!
-    url="http://github.com/Hananel-Hazan/bindsnet",
-    author="Hananel Hazan, Daniel Saunders, Darpan Sanghavi, Hassaan Khan",
-    author_email="hananel@hazan.org.il",
-    packages=find_packages(),
-    zip_safe=False,
-    install_requires=[
-        "scipy>=1.14.1,"
-        "numpy>=2.1.0,"
-        "cython>=3.0.11,"
-        "torch==2.4.0,"
-        "torchvision==0.19.0,"
-        "tensorboardX==2.6.2.2,"
-        "tqdm>=4.66.5,"
-        "setuptools>=74.1.1,"
-        "matplotlib>=3.9.2,"
-        "gym>=0.26.2,"
-        "scikit-build>=0.18.0,"
-        "scikit_image>=0.24.0,"
-        "scikit_learn>=1.5.1,"
-        "opencv-python>=4.10.0.84,"
-        "pytest>=8.3.2,"
-        "pandas>=2.2.2,"
-    ],
-)
-=======
 if __name__ == "__main__":
-    setuptools.setup()
->>>>>>> d34d9d16
+    setuptools.setup()